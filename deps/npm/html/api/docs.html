--- conflicted
+++ resolved
@@ -25,11 +25,7 @@
 <p>This command will launch a browser, so this command may not be the most
 friendly for programmatic use.</p>
 </div>
-<<<<<<< HEAD
-<p id="footer">docs &mdash; npm@1.2.12</p>
-=======
 <p id="footer">docs &mdash; npm@1.2.14</p>
->>>>>>> 80fb5809
 <script>
 ;(function () {
 var wrapper = document.getElementById("wrapper")

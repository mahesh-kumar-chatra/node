// Copyright Joyent, Inc. and other Node contributors.
//
// Permission is hereby granted, free of charge, to any person obtaining a
// copy of this software and associated documentation files (the
// "Software"), to deal in the Software without restriction, including
// without limitation the rights to use, copy, modify, merge, publish,
// distribute, sublicense, and/or sell copies of the Software, and to permit
// persons to whom the Software is furnished to do so, subject to the
// following conditions:
//
// The above copyright notice and this permission notice shall be included
// in all copies or substantial portions of the Software.
//
// THE SOFTWARE IS PROVIDED "AS IS", WITHOUT WARRANTY OF ANY KIND, EXPRESS
// OR IMPLIED, INCLUDING BUT NOT LIMITED TO THE WARRANTIES OF
// MERCHANTABILITY, FITNESS FOR A PARTICULAR PURPOSE AND NONINFRINGEMENT. IN
// NO EVENT SHALL THE AUTHORS OR COPYRIGHT HOLDERS BE LIABLE FOR ANY CLAIM,
// DAMAGES OR OTHER LIABILITY, WHETHER IN AN ACTION OF CONTRACT, TORT OR
// OTHERWISE, ARISING FROM, OUT OF OR IN CONNECTION WITH THE SOFTWARE OR THE
// USE OR OTHER DEALINGS IN THE SOFTWARE.

#ifndef SRC_NODE_H_
#define SRC_NODE_H_

#ifdef _WIN32
# ifndef BUILDING_NODE_EXTENSION
#   define NODE_EXTERN __declspec(dllexport)
# else
#   define NODE_EXTERN __declspec(dllimport)
# endif
#else
# define NODE_EXTERN /* nothing */
#endif

#ifdef BUILDING_NODE_EXTENSION
# undef BUILDING_V8_SHARED
# undef BUILDING_UV_SHARED
# define USING_V8_SHARED 1
# define USING_UV_SHARED 1
#endif

// This should be defined in make system.
// See issue https://github.com/joyent/node/issues/1236
#if defined(__MINGW32__) || defined(_MSC_VER)
#ifndef _WIN32_WINNT
# define _WIN32_WINNT   0x0501
#endif

#define NOMINMAX

#endif

#if defined(_MSC_VER)
#define PATH_MAX MAX_PATH
#endif

#ifdef _WIN32
# define SIGKILL         9
#endif

#include "v8.h"  // NOLINT(build/include_order)
#include "node_version.h"  // NODE_MODULE_VERSION

#define NODE_DEPRECATED(msg, fn) V8_DEPRECATED(msg, fn)

// Forward-declare libuv loop
struct uv_loop_s;

// Forward-declare these functions now to stop MSVS from becoming
// terminally confused when it's done in node_internals.h
namespace node {

NODE_EXTERN v8::Local<v8::Value> ErrnoException(v8::Isolate* isolate,
                                                int errorno,
                                                const char* syscall = NULL,
                                                const char* message = NULL,
                                                const char* path = NULL);
NODE_EXTERN v8::Local<v8::Value> UVException(v8::Isolate* isolate,
                                             int errorno,
                                             const char* syscall = NULL,
                                             const char* message = NULL,
                                             const char* path = NULL);

NODE_DEPRECATED("Use UVException(isolate, ...)",
                inline v8::Local<v8::Value> ErrnoException(
      int errorno,
      const char* syscall = NULL,
      const char* message = NULL,
      const char* path = NULL) {
  return ErrnoException(v8::Isolate::GetCurrent(),
                        errorno,
                        syscall,
                        message,
                        path);
})

inline v8::Local<v8::Value> UVException(int errorno,
                                        const char* syscall = NULL,
                                        const char* message = NULL,
                                        const char* path = NULL) {
  return UVException(v8::Isolate::GetCurrent(),
                     errorno,
                     syscall,
                     message,
                     path);
}

/*
 * MakeCallback doesn't have a HandleScope. That means the callers scope
 * will retain ownership of created handles from MakeCallback and related.
 * There is by default a wrapping HandleScope before uv_run, if the caller
 * doesn't have a HandleScope on the stack the global will take ownership
 * which won't be reaped until the uv loop exits.
 *
 * If a uv callback is fired, and there is no enclosing HandleScope in the
 * cb, you will appear to leak 4-bytes for every invocation. Take heed.
 */

NODE_EXTERN v8::Handle<v8::Value> MakeCallback(
    v8::Isolate* isolate,
    v8::Handle<v8::Object> recv,
    const char* method,
    int argc,
    v8::Handle<v8::Value>* argv);
NODE_EXTERN v8::Handle<v8::Value> MakeCallback(
    v8::Isolate* isolate,
    v8::Handle<v8::Object> recv,
    v8::Handle<v8::String> symbol,
    int argc,
    v8::Handle<v8::Value>* argv);
NODE_EXTERN v8::Handle<v8::Value> MakeCallback(
    v8::Isolate* isolate,
    v8::Handle<v8::Object> recv,
    v8::Handle<v8::Function> callback,
    int argc,
    v8::Handle<v8::Value>* argv);

}  // namespace node

<<<<<<< HEAD
#if NODE_WANT_INTERNALS
#include "node_internals.h"
=======
#if defined(NODE_WANT_INTERNALS) && NODE_WANT_INTERNALS
# include "node_internals.h"
>>>>>>> fe201969
#endif

#include <assert.h>

#ifndef NODE_STRINGIFY
#define NODE_STRINGIFY(n) NODE_STRINGIFY_HELPER(n)
#define NODE_STRINGIFY_HELPER(n) #n
#endif

#ifndef STATIC_ASSERT
#if defined(_MSC_VER)
#  define STATIC_ASSERT(expr) static_assert(expr, "")
# else
#  define STATIC_ASSERT(expr) static_cast<void>((sizeof(char[-1 + !!(expr)])))
# endif
#endif

#ifdef _WIN32
// TODO(tjfontaine) consider changing the usage of ssize_t to ptrdiff_t
#if !defined(_SSIZE_T_) && !defined(_SSIZE_T_DEFINED)
typedef intptr_t ssize_t;
# define _SSIZE_T_
# define _SSIZE_T_DEFINED
#endif
#else  // !_WIN32
# include <sys/types.h>  // size_t, ssize_t
#endif  // _WIN32


namespace node {

NODE_EXTERN extern bool no_deprecation;

NODE_EXTERN int Start(int argc, char *argv[]);
NODE_EXTERN void Init(int* argc,
                      const char** argv,
                      int* exec_argc,
                      const char*** exec_argv);

class Environment;

NODE_EXTERN Environment* CreateEnvironment(v8::Isolate* isolate,
                                           struct uv_loop_s* loop,
                                           v8::Handle<v8::Context> context,
                                           int argc,
                                           const char* const* argv,
                                           int exec_argc,
                                           const char* const* exec_argv);
NODE_EXTERN void LoadEnvironment(Environment* env);

// NOTE: Calling this is the same as calling
// CreateEnvironment() + LoadEnvironment() from above.
// `uv_default_loop()` will be passed as `loop`.
NODE_EXTERN Environment* CreateEnvironment(v8::Isolate* isolate,
                                           v8::Handle<v8::Context> context,
                                           int argc,
                                           const char* const* argv,
                                           int exec_argc,
                                           const char* const* exec_argv);


NODE_EXTERN void EmitBeforeExit(Environment* env);
NODE_EXTERN int EmitExit(Environment* env);
NODE_EXTERN void RunAtExit(Environment* env);

/* Converts a unixtime to V8 Date */
#define NODE_UNIXTIME_V8(t) v8::Date::New(v8::Isolate::GetCurrent(),          \
    1000 * static_cast<double>(t))
#define NODE_V8_UNIXTIME(v) (static_cast<double>((v)->NumberValue())/1000.0);

// Used to be a macro, hence the uppercase name.
#define NODE_DEFINE_CONSTANT(target, constant)                                \
  do {                                                                        \
    v8::Isolate* isolate = v8::Isolate::GetCurrent();                         \
    v8::Local<v8::String> constant_name =                                     \
        v8::String::NewFromUtf8(isolate, #constant);                          \
    v8::Local<v8::Number> constant_value =                                    \
        v8::Number::New(isolate, static_cast<double>(constant));              \
    v8::PropertyAttribute constant_attributes =                               \
        static_cast<v8::PropertyAttribute>(v8::ReadOnly | v8::DontDelete);    \
    (target)->ForceSet(constant_name, constant_value, constant_attributes);   \
  }                                                                           \
  while (0)

// Used to be a macro, hence the uppercase name.
template <typename TypeName>
inline void NODE_SET_METHOD(const TypeName& recv,
                            const char* name,
                            v8::FunctionCallback callback) {
  v8::Isolate* isolate = v8::Isolate::GetCurrent();
  v8::HandleScope handle_scope(isolate);
  v8::Local<v8::FunctionTemplate> t = v8::FunctionTemplate::New(isolate,
                                                                callback);
  v8::Local<v8::Function> fn = t->GetFunction();
  v8::Local<v8::String> fn_name = v8::String::NewFromUtf8(isolate, name);
  fn->SetName(fn_name);
  recv->Set(fn_name, fn);
}
#define NODE_SET_METHOD node::NODE_SET_METHOD

// Used to be a macro, hence the uppercase name.
// Not a template because it only makes sense for FunctionTemplates.
inline void NODE_SET_PROTOTYPE_METHOD(v8::Handle<v8::FunctionTemplate> recv,
                                      const char* name,
                                      v8::FunctionCallback callback) {
  v8::Isolate* isolate = v8::Isolate::GetCurrent();
  v8::HandleScope handle_scope(isolate);
  v8::Handle<v8::Signature> s = v8::Signature::New(isolate, recv);
  v8::Local<v8::FunctionTemplate> t =
      v8::FunctionTemplate::New(isolate, callback, v8::Handle<v8::Value>(), s);
  v8::Local<v8::Function> fn = t->GetFunction();
  recv->PrototypeTemplate()->Set(v8::String::NewFromUtf8(isolate, name), fn);
  v8::Local<v8::String> fn_name = v8::String::NewFromUtf8(isolate, name);
  fn->SetName(fn_name);
}
#define NODE_SET_PROTOTYPE_METHOD node::NODE_SET_PROTOTYPE_METHOD

enum encoding {ASCII, UTF8, BASE64, UCS2, BINARY, HEX, BUFFER};
enum encoding ParseEncoding(v8::Isolate* isolate,
                            v8::Handle<v8::Value> encoding_v,
                            enum encoding _default = BINARY);
NODE_DEPRECATED("Use ParseEncoding(isolate, ...)",
                inline enum encoding ParseEncoding(
      v8::Handle<v8::Value> encoding_v,
      enum encoding _default = BINARY) {
  return ParseEncoding(v8::Isolate::GetCurrent(), encoding_v, _default);
})

NODE_EXTERN void FatalException(v8::Isolate* isolate,
                                const v8::TryCatch& try_catch);

NODE_DEPRECATED("Use FatalException(isolate, ...)",
                inline void FatalException(const v8::TryCatch& try_catch) {
  return FatalException(v8::Isolate::GetCurrent(), try_catch);
})

NODE_EXTERN v8::Local<v8::Value> Encode(v8::Isolate* isolate,
                                        const void* buf,
                                        size_t len,
                                        enum encoding encoding = BINARY);
NODE_DEPRECATED("Use Encode(isolate, ...)",
                inline v8::Local<v8::Value> Encode(
    const void* buf,
    size_t len,
    enum encoding encoding = BINARY) {
  return Encode(v8::Isolate::GetCurrent(), buf, len, encoding);
})

// Returns -1 if the handle was not valid for decoding
NODE_EXTERN ssize_t DecodeBytes(v8::Isolate* isolate,
                                v8::Handle<v8::Value>,
                                enum encoding encoding = BINARY);
NODE_DEPRECATED("Use DecodeBytes(isolate, ...)",
                inline ssize_t DecodeBytes(
    v8::Handle<v8::Value> val,
    enum encoding encoding = BINARY) {
  return DecodeBytes(v8::Isolate::GetCurrent(), val, encoding);
})

// returns bytes written.
NODE_EXTERN ssize_t DecodeWrite(v8::Isolate* isolate,
                                char* buf,
                                size_t buflen,
                                v8::Handle<v8::Value>,
                                enum encoding encoding = BINARY);
NODE_DEPRECATED("Use DecodeWrite(isolate, ...)",
                inline ssize_t DecodeWrite(char* buf,
                                           size_t buflen,
                                           v8::Handle<v8::Value> val,
                                           enum encoding encoding = BINARY) {
  return DecodeWrite(v8::Isolate::GetCurrent(), buf, buflen, val, encoding);
})

#ifdef _WIN32
NODE_EXTERN v8::Local<v8::Value> WinapiErrnoException(
    v8::Isolate* isolate,
    int errorno,
    const char *syscall = NULL,
    const char *msg = "",
    const char *path = NULL);

NODE_DEPRECATED("Use WinapiErrnoException(isolate, ...)",
                inline v8::Local<v8::Value> WinapiErrnoException(int errorno,
    const char *syscall = NULL,  const char *msg = "",
    const char *path = NULL) {
  return WinapiErrnoException(v8::Isolate::GetCurrent(),
                              errorno,
                              syscall,
                              msg,
                              path);
})
#endif

const char *signo_string(int errorno);


typedef void (*addon_register_func)(
    v8::Handle<v8::Object> exports,
    v8::Handle<v8::Value> module,
    void* priv);

typedef void (*addon_context_register_func)(
    v8::Handle<v8::Object> exports,
    v8::Handle<v8::Value> module,
    v8::Handle<v8::Context> context,
    void* priv);

#define NM_F_BUILTIN 0x01
#define NM_F_LINKED  0x02

struct node_module {
  int nm_version;
  unsigned int nm_flags;
  void* nm_dso_handle;
  const char* nm_filename;
  node::addon_register_func nm_register_func;
  node::addon_context_register_func nm_context_register_func;
  const char* nm_modname;
  void* nm_priv;
  struct node_module* nm_link;
};

node_module* get_builtin_module(const char *name);
node_module* get_linked_module(const char *name);

extern "C" NODE_EXTERN void node_module_register(void* mod);

#ifdef _WIN32
# define NODE_MODULE_EXPORT __declspec(dllexport)
#else
# define NODE_MODULE_EXPORT __attribute__((visibility("default")))
#endif

#if defined(_MSC_VER)
#pragma section(".CRT$XCU", read)
#define NODE_C_CTOR(fn)                                               \
  static void __cdecl fn(void);                                       \
  __declspec(dllexport, allocate(".CRT$XCU"))                         \
      void (__cdecl*fn ## _)(void) = fn;                              \
  static void __cdecl fn(void)
#else
#define NODE_C_CTOR(fn)                                               \
  static void fn(void) __attribute__((constructor));                  \
  static void fn(void)
#endif

#define NODE_MODULE_X(modname, regfunc, priv, flags)                  \
  extern "C" {                                                        \
    static node::node_module _module =                                \
    {                                                                 \
      NODE_MODULE_VERSION,                                            \
      flags,                                                          \
      NULL,                                                           \
      __FILE__,                                                       \
      (node::addon_register_func) (regfunc),                          \
      NULL,                                                           \
      NODE_STRINGIFY(modname),                                        \
      priv,                                                           \
      NULL                                                            \
    };                                                                \
    NODE_C_CTOR(_register_ ## modname) {                              \
      node_module_register(&_module);                                 \
    }                                                                 \
  }

#define NODE_MODULE_CONTEXT_AWARE_X(modname, regfunc, priv, flags)    \
  extern "C" {                                                        \
    static node::node_module _module =                                \
    {                                                                 \
      NODE_MODULE_VERSION,                                            \
      flags,                                                          \
      NULL,                                                           \
      __FILE__,                                                       \
      NULL,                                                           \
      (node::addon_context_register_func) (regfunc),                  \
      NODE_STRINGIFY(modname),                                        \
      priv,                                                           \
      NULL                                                            \
    };                                                                \
    NODE_C_CTOR(_register_ ## modname) {                              \
      node_module_register(&_module);                                 \
    }                                                                 \
  }

#define NODE_MODULE(modname, regfunc)                                 \
  NODE_MODULE_X(modname, regfunc, NULL, 0)

#define NODE_MODULE_CONTEXT_AWARE(modname, regfunc)                   \
  NODE_MODULE_CONTEXT_AWARE_X(modname, regfunc, NULL, 0)

#define NODE_MODULE_CONTEXT_AWARE_BUILTIN(modname, regfunc)           \
  NODE_MODULE_CONTEXT_AWARE_X(modname, regfunc, NULL, NM_F_BUILTIN)   \

/*
 * For backward compatibility in add-on modules.
 */
#define NODE_MODULE_DECL /* nothing */

/* Called after the event loop exits but before the VM is disposed.
 * Callbacks are run in reverse order of registration, i.e. newest first.
 */
NODE_EXTERN void AtExit(void (*cb)(void* arg), void* arg = 0);

}  // namespace node

#endif  // SRC_NODE_H_<|MERGE_RESOLUTION|>--- conflicted
+++ resolved
@@ -137,13 +137,8 @@
 
 }  // namespace node
 
-<<<<<<< HEAD
-#if NODE_WANT_INTERNALS
-#include "node_internals.h"
-=======
 #if defined(NODE_WANT_INTERNALS) && NODE_WANT_INTERNALS
 # include "node_internals.h"
->>>>>>> fe201969
 #endif
 
 #include <assert.h>
